--- conflicted
+++ resolved
@@ -232,11 +232,7 @@
 	CAMLreturn(Val_int(c_physinfo.max_cpu_id + 1));
 }
 
-<<<<<<< HEAD
-CAMLprim value stub_xc_domain_set_target(value xch,
-=======
 CAMLprim value stub_xenctrlext_domain_set_target(value xch,
->>>>>>> c6874148
 					 value domid,
 					 value target)
 {
