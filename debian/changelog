<<<<<<< HEAD
xen-api-libs (0.5-5ubuntu1) oneiric; urgency=low

  * Ubuntu Oneiric bump

 -- Mike McClurg <mike.mcclurg@citrix.com>  Mon, 28 Nov 2011 15:30:46 +0000
=======
xen-api-libs (0.5.1-1) unstable; urgency=low

  * Increment upstream version number

 -- Mike McClurg <mike.mcclurg@citrix.com>  Tue, 29 Nov 2011 18:11:17 +0000
>>>>>>> a711e56e

xen-api-libs (0.5-5) unstable; urgency=low

  * A bit more fixing of xcp-fe

 -- Jon Ludlam <jon@frankenelmo.uk.xensource.com>  Wed, 23 Nov 2011 00:41:56 +0000

xen-api-libs (0.5-4) unstable; urgency=low

  * Rename fe xcp-fe 

 -- Jon Ludlam <jon@frankenelmo.uk.xensource.com>  Tue, 22 Nov 2011 00:35:17 +0000

xen-api-libs (0.5-3) unstable; urgency=low

  * Upstream has new build dependency on libounit-ocaml-dev

 -- Mike McClurg <mike.mcclurg@citrix.com>  Thu, 17 Nov 2011 15:20:05 +0000

xen-api-libs (0.5-2) unstable oneiric; urgency=low

  * Fix control file following renaming of the blktap packages

 -- Jon Ludlam <jon@frankenelmo.uk.xensource.com>  Fri, 04 Nov 2011 09:48:18 -0400

xen-api-libs (0.5-1) unstable; urgency=low

  * Initial release (Closes: #646727) 

 -- Jon Ludlam <jonathan.ludlam@eu.citrix.com>  Thu, 07 Jul 2011 13:53:51 +0100<|MERGE_RESOLUTION|>--- conflicted
+++ resolved
@@ -1,16 +1,14 @@
-<<<<<<< HEAD
+xen-api-libs (0.5.1-1) unstable; urgency=low
+
+  * Increment upstream version number
+
+ -- Mike McClurg <mike.mcclurg@citrix.com>  Tue, 29 Nov 2011 18:11:17 +0000
+
 xen-api-libs (0.5-5ubuntu1) oneiric; urgency=low
 
   * Ubuntu Oneiric bump
 
  -- Mike McClurg <mike.mcclurg@citrix.com>  Mon, 28 Nov 2011 15:30:46 +0000
-=======
-xen-api-libs (0.5.1-1) unstable; urgency=low
-
-  * Increment upstream version number
-
- -- Mike McClurg <mike.mcclurg@citrix.com>  Tue, 29 Nov 2011 18:11:17 +0000
->>>>>>> a711e56e
 
 xen-api-libs (0.5-5) unstable; urgency=low
 
